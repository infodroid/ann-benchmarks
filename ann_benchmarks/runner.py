from __future__ import print_function
__true_print = print

import argparse
import datetime
import docker
import json
import multiprocessing.pool
import numpy
import os
import psutil
import requests
import sys
import threading
import time
import psutil

def print(*args, **kwargs):
    __true_print(*args, **kwargs)
    sys.stdout.flush()

from ann_benchmarks.datasets import get_dataset, DATASETS
from ann_benchmarks.algorithms.definitions import Definition, instantiate_algorithm
from ann_benchmarks.distance import metrics
from ann_benchmarks.results import store_results


<<<<<<< HEAD
def run_individual_query(algo, X_train, X_test, distance, count, run_count=3, force_single=False, use_batch_query=False):
    best_search_time = float('inf')
    for i in range(run_count):
        print('Run %d/%d...' % (i+1, run_count))
        n_items_processed = [0]  # a bit dumb but can't be a scalar since of Python's scoping rules

        def single_query(v):
            start = time.time()
            candidates = algo.query(v, count)
            total = (time.time() - start)
            candidates = [(int(idx), float(metrics[distance]['distance'](v, X_train[idx])))
                          for idx in candidates]
            n_items_processed[0] += 1
            if n_items_processed[0] % 1000 == 0:
                print('Processed %d/%d queries...' % (n_items_processed[0], X_test.shape[0]))
            if len(candidates) > count:
                print('warning: algorithm %s returned %d results, but count is only %d)' % (algo, len(candidates), count))
            return (total, candidates)

        def batch_query(X):
            start = time.time()
            result = algo.batch_query(X, count)
            total = (time.time() - start)
            candidates = [[(int(idx), float(metrics[distance]['distance'](v, X_train[idx])))
                           for idx in single_results]
                          for v, single_results in zip(X, results)]
            return [(total / float(len(X)), v) for v in candidates]

        if use_batch_query:
            results = batch_query(X_test)
        elif algo.use_threads() and not force_single:
            pool = multiprocessing.pool.ThreadPool()
            results = pool.map(single_query, X_test)
            pool.close()
        else:
            results = [single_query(x) for x in X_test]

        total_time = sum(time for time, _ in results)
        total_candidates = sum(len(candidates) for _, candidates in results)
        search_time = total_time / len(X_test)
        avg_candidates = total_candidates / len(X_test)
        best_search_time = min(best_search_time, search_time)

    verbose = hasattr(algo, "query_verbose")
    attrs = {
        "batch_mode": use_batch_query,
        "best_search_time": best_search_time,
        "candidates": avg_candidates,
        "expect_extra": verbose,
        "name": str(algo),
        "run_count": run_count,
        "run_alone": force_single,
        "distance": distance,
        "count": int(count)
    }
    return (attrs, results)


def run(definition, dataset, count, run_count=3, force_single=False, use_batch_query=False):
=======
def run(definition, dataset, count, run_count=3, force_single=True, use_batch_query=False):
>>>>>>> ed5b0305
    algo = instantiate_algorithm(definition)
    assert not definition.query_argument_groups \
            or hasattr(algo, "set_query_arguments"), """\
error: query argument groups have been specified for %s.%s(%s), but the \
algorithm instantiated from it does not implement the set_query_arguments \
function""" % (definition.module, definition.constructor, definition.arguments)

    D = get_dataset(dataset)
    X_train = numpy.array(D['train'])
    X_test = numpy.array(D['test'])
    distance = D.attrs['distance']
    print('got a train set of size (%d * %d)' % X_train.shape)
    print('got %d queries' % len(X_test))

    try:
        t0 = time.time()
        index_size_before = algo.get_index_size("self")
        algo.fit(X_train)
        build_time = time.time() - t0
        index_size = algo.get_index_size("self") - index_size_before
        print('Built index in', build_time)
        print('Index size: ', index_size)

<<<<<<< HEAD
        query_argument_groups = definition.query_argument_groups
        # Make sure that algorithms with no query argument groups still get run
        # once by providing them with a single, empty, harmless group
        if not query_argument_groups:
            query_argument_groups = [[]]

        for pos, query_arguments in enumerate(query_argument_groups, 1):
            print("Running query argument group %d of %d..." %
                    (pos, len(query_argument_groups)))
            if query_arguments:
                algo.set_query_arguments(*query_arguments)
            descriptor, results = run_individual_query(algo, X_train, X_test,
                    distance, count, run_count, force_single, use_batch_query)
            descriptor["build_time"] = build_time
            descriptor["index_size"] = index_size
            descriptor["algo"] = definition.algorithm
            descriptor["dataset"] = dataset
            store_results(dataset,
                    count, definition, query_arguments, descriptor, results)
=======
        best_search_time = float('inf')
        for i in range(run_count):
            print('Run %d/%d...' % (i+1, run_count))
            n_items_processed = [0]  # a bit dumb but can't be a scalar since of Python's scoping rules

            def single_query(v):
                start = time.time()
                candidates = algo.query(v, count)
                total = (time.time() - start)
                candidates = [(int(idx), float(metrics[distance]['distance'](v, X_train[idx])))
                              for idx in candidates]
                n_items_processed[0] += 1
                if n_items_processed[0] % 1000 == 0:
                    print('Processed %d/%d queries...' % (n_items_processed[0], X_test.shape[0]))
                if len(candidates) > count:
                    print('warning: algorithm %s returned %d results, but count is only %d)' % (algo.name, len(candidates), count))
                return (total, candidates)

            def batch_query(X):
                start = time.time()
                result = algo.batch_query(X, count)
                total = (time.time() - start)
                candidates = [[(int(idx), float(metrics[distance]['distance'](v, X_train[idx])))
                               for idx in single_results]
                              for v, single_results in zip(X, results)]
                return [(total / float(len(X)), v) for v in candidates]

            if use_batch_query:
                results = batch_query(X_test)
            elif algo.use_threads() and not force_single:
                pool = multiprocessing.pool.ThreadPool()
                results = pool.map(single_query, X_test)
            else:
                p = psutil.Process()
                initial_affinity = p.cpu_affinity()
                p.cpu_affinity([initial_affinity[len(initial_affinity) // 2]]) # one of the available virtual CPU cores

                results = [single_query(x) for x in X_test]

                p.cpu_affinity(initial_affinity)

            total_time = sum(time for time, _ in results)
            total_candidates = sum(len(candidates) for _, candidates in results)
            search_time = total_time / len(X_test)
            avg_candidates = total_candidates / len(X_test)
            best_search_time = min(best_search_time, search_time)

        verbose = hasattr(algo, "query_verbose")
        attrs = {
            "batch_mode": use_batch_query,
            "build_time": build_time,
            "best_search_time": best_search_time,
            "candidates": avg_candidates,
            "expect_extra": verbose,
            "index_size": index_size,
            "name": algo.name,
            "run_count": run_count,
            "run_alone": force_single,
            "distance": distance,
            "count": int(count),
            "algo": definition.algorithm,
            "dataset": dataset
        }
        store_results(dataset, count, definition, attrs, results)
>>>>>>> ed5b0305
    finally:
        algo.done()


def run_from_cmdline():
    parser = argparse.ArgumentParser()
    parser.add_argument(
        '--dataset',
        choices=DATASETS.keys(),
        required=True)
    parser.add_argument(
        '--algorithm',
        required=True)
    parser.add_argument(
        '--module',
        required=True)
    parser.add_argument(
        '--constructor',
        required=True)
    parser.add_argument(
        '--count',
        required=True,
        type=int)
    parser.add_argument(
        'build')
    parser.add_argument(
        'queries',
        nargs='*',
        default=[])
    args = parser.parse_args()
    algo_args = json.loads(args.build)
    query_args = [json.loads(q) for q in args.queries]

    definition = Definition(
        algorithm=args.algorithm,
        docker_tag=None, # not needed
        module=args.module,
        constructor=args.constructor,
        arguments=algo_args,
        query_argument_groups=query_args
    )
    run(definition, args.dataset, args.count)


def run_docker(definition, dataset, count, runs, timeout=3*3600, mem_limit=None):
    cmd = ['--dataset', dataset,
           '--algorithm', definition.algorithm,
           '--module', definition.module,
           '--constructor', definition.constructor,
           '--count', str(count)]
    cmd.append(json.dumps(definition.arguments))
    cmd += [json.dumps(qag) for qag in definition.query_argument_groups]
    print('Running command', cmd)
    client = docker.from_env()
    if mem_limit is None:
        mem_limit = psutil.virtual_memory().available
    print('Memory limit:', mem_limit)
    container = client.containers.run(
        definition.docker_tag,
        cmd,
        volumes={
            os.path.abspath('ann_benchmarks'): {'bind': '/home/app/ann_benchmarks', 'mode': 'ro'},
            os.path.abspath('data'): {'bind': '/home/app/data', 'mode': 'ro'},
            os.path.abspath('results'): {'bind': '/home/app/results', 'mode': 'rw'},
        },
        mem_limit=mem_limit,
        detach=True)

    def stream_logs():
        import colors
        for line in container.logs(stream=True):
            print(colors.color(line.decode().rstrip(), fg='yellow'))

    t = threading.Thread(target=stream_logs, daemon=True)
    t.start()
    try:
        exit_code = container.wait(timeout=timeout)

        # Exit if exit code
        if exit_code == 0:
            return
        elif exit_code is not None:
            raise Exception('Child process raised exception %d' % exit_code)

    finally:
        container.remove(force=True)<|MERGE_RESOLUTION|>--- conflicted
+++ resolved
@@ -25,7 +25,6 @@
 from ann_benchmarks.results import store_results
 
 
-<<<<<<< HEAD
 def run_individual_query(algo, X_train, X_test, distance, count, run_count=3, force_single=False, use_batch_query=False):
     best_search_time = float('inf')
     for i in range(run_count):
@@ -61,7 +60,13 @@
             results = pool.map(single_query, X_test)
             pool.close()
         else:
+            p = psutil.Process()
+            initial_affinity = p.cpu_affinity()
+            p.cpu_affinity([initial_affinity[len(initial_affinity) // 2]]) # one of the available virtual CPU cores
+
             results = [single_query(x) for x in X_test]
+
+            p.cpu_affinity(initial_affinity)
 
         total_time = sum(time for time, _ in results)
         total_candidates = sum(len(candidates) for _, candidates in results)
@@ -84,10 +89,7 @@
     return (attrs, results)
 
 
-def run(definition, dataset, count, run_count=3, force_single=False, use_batch_query=False):
-=======
 def run(definition, dataset, count, run_count=3, force_single=True, use_batch_query=False):
->>>>>>> ed5b0305
     algo = instantiate_algorithm(definition)
     assert not definition.query_argument_groups \
             or hasattr(algo, "set_query_arguments"), """\
@@ -111,7 +113,6 @@
         print('Built index in', build_time)
         print('Index size: ', index_size)
 
-<<<<<<< HEAD
         query_argument_groups = definition.query_argument_groups
         # Make sure that algorithms with no query argument groups still get run
         # once by providing them with a single, empty, harmless group
@@ -131,72 +132,6 @@
             descriptor["dataset"] = dataset
             store_results(dataset,
                     count, definition, query_arguments, descriptor, results)
-=======
-        best_search_time = float('inf')
-        for i in range(run_count):
-            print('Run %d/%d...' % (i+1, run_count))
-            n_items_processed = [0]  # a bit dumb but can't be a scalar since of Python's scoping rules
-
-            def single_query(v):
-                start = time.time()
-                candidates = algo.query(v, count)
-                total = (time.time() - start)
-                candidates = [(int(idx), float(metrics[distance]['distance'](v, X_train[idx])))
-                              for idx in candidates]
-                n_items_processed[0] += 1
-                if n_items_processed[0] % 1000 == 0:
-                    print('Processed %d/%d queries...' % (n_items_processed[0], X_test.shape[0]))
-                if len(candidates) > count:
-                    print('warning: algorithm %s returned %d results, but count is only %d)' % (algo.name, len(candidates), count))
-                return (total, candidates)
-
-            def batch_query(X):
-                start = time.time()
-                result = algo.batch_query(X, count)
-                total = (time.time() - start)
-                candidates = [[(int(idx), float(metrics[distance]['distance'](v, X_train[idx])))
-                               for idx in single_results]
-                              for v, single_results in zip(X, results)]
-                return [(total / float(len(X)), v) for v in candidates]
-
-            if use_batch_query:
-                results = batch_query(X_test)
-            elif algo.use_threads() and not force_single:
-                pool = multiprocessing.pool.ThreadPool()
-                results = pool.map(single_query, X_test)
-            else:
-                p = psutil.Process()
-                initial_affinity = p.cpu_affinity()
-                p.cpu_affinity([initial_affinity[len(initial_affinity) // 2]]) # one of the available virtual CPU cores
-
-                results = [single_query(x) for x in X_test]
-
-                p.cpu_affinity(initial_affinity)
-
-            total_time = sum(time for time, _ in results)
-            total_candidates = sum(len(candidates) for _, candidates in results)
-            search_time = total_time / len(X_test)
-            avg_candidates = total_candidates / len(X_test)
-            best_search_time = min(best_search_time, search_time)
-
-        verbose = hasattr(algo, "query_verbose")
-        attrs = {
-            "batch_mode": use_batch_query,
-            "build_time": build_time,
-            "best_search_time": best_search_time,
-            "candidates": avg_candidates,
-            "expect_extra": verbose,
-            "index_size": index_size,
-            "name": algo.name,
-            "run_count": run_count,
-            "run_alone": force_single,
-            "distance": distance,
-            "count": int(count),
-            "algo": definition.algorithm,
-            "dataset": dataset
-        }
-        store_results(dataset, count, definition, attrs, results)
->>>>>>> ed5b0305
     finally:
         algo.done()
 
