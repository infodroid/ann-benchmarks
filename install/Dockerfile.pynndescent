FROM ann-benchmarks

<<<<<<< HEAD
RUN apt-get -y install llvm-10
RUN export LLVM_CONFIG=/usr/bin/llvm-config-10; pip3 install 'numba==0.51.2' 'llvmlite==0.34' 'numpy==1.16.4' scikit-learn icc_rt
RUN ldconfig
RUN pip3 install 'pynndescent>=0.5'
=======
RUN pip3 install 'numpy==1.17'
RUN pip3 install pynndescent
>>>>>>> cb2cd027
RUN python3 -c 'import pynndescent'<|MERGE_RESOLUTION|>--- conflicted
+++ resolved
@@ -1,12 +1,9 @@
 FROM ann-benchmarks
 
-<<<<<<< HEAD
+
 RUN apt-get -y install llvm-10
 RUN export LLVM_CONFIG=/usr/bin/llvm-config-10; pip3 install 'numba==0.51.2' 'llvmlite==0.34' 'numpy==1.16.4' scikit-learn icc_rt
 RUN ldconfig
+RUN pip3 install 'numpy==1.17'
 RUN pip3 install 'pynndescent>=0.5'
-=======
-RUN pip3 install 'numpy==1.17'
-RUN pip3 install pynndescent
->>>>>>> cb2cd027
 RUN python3 -c 'import pynndescent'